--- conflicted
+++ resolved
@@ -96,16 +96,6 @@
   "latest_stable_rust",
   "extern_crate_alloc",
   "extern_crate_std",
-<<<<<<< HEAD
-  "zeroable_maybe_uninit",
-  "zeroable_atomics",
-  "min_const_generics",
-  "wasm_simd",
-  "must_cast",
-  "transparentwrapper_extra",
-  "const_zeroed",
-=======
->>>>>>> 79a15d0a
 ]
 
 [package.metadata.playground]
@@ -114,14 +104,4 @@
   "latest_stable_rust",
   "extern_crate_alloc",
   "extern_crate_std",
-<<<<<<< HEAD
-  "zeroable_maybe_uninit",
-  "zeroable_atomics",
-  "min_const_generics",
-  "wasm_simd",
-  "must_cast",
-  "transparentwrapper_extra",
-  "const_zeroed",
-=======
->>>>>>> 79a15d0a
 ]